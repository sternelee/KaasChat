--- conflicted
+++ resolved
@@ -1,4 +1,4 @@
-import { Bug, MessageSquare, Package, Puzzle, Settings } from 'lucide-react';
+import { MessageSquare, Package, Puzzle, Settings } from 'lucide-react';
 import React from 'react';
 import { useTranslation } from 'react-i18next';
 import { Link, useLocation, useNavigate } from 'react-router-dom';
@@ -7,12 +7,6 @@
 
 import { Badge } from './ui/badge';
 import { Button } from './ui/button';
-import {
-  ContextMenu,
-  ContextMenuContent,
-  ContextMenuItem,
-  ContextMenuTrigger,
-} from './ui/context-menu';
 
 type MenuProps = {
   expanded: boolean;
@@ -95,7 +89,6 @@
         className="mt-auto"
         to="/settings"
       />
-<<<<<<< HEAD
       <Badge
         className={cn(
           'w-12 flex justify-center my-6 rounded-full bg-muted text-muted-foreground transition-all',
@@ -104,28 +97,6 @@
       >
         Free
       </Badge>
-=======
-      <ContextMenu key="hidden-debug-menu">
-        <ContextMenuTrigger>
-          <Badge
-            className={cn(
-              'w-12 flex justify-center my-6 rounded-full border-none bg-gradient-to-br from-[#f0d55d] via-[#FFD000] to-[#FFB800] transition-all',
-              expanded ? 'ml-4' : 'ml-2'
-            )}
-          >
-            Pro
-          </Badge>
-        </ContextMenuTrigger>
-        <ContextMenuContent>
-          <ContextMenuItem
-            className="cursor-pointer gap-2"
-            onClick={() => navigate('/debug')}
-          >
-            <Bug className="size-4" /> {t('generic:action:debug')}
-          </ContextMenuItem>
-        </ContextMenuContent>
-      </ContextMenu>
->>>>>>> 6052dfc2
     </ul>
   );
 }